--- conflicted
+++ resolved
@@ -55,7 +55,7 @@
 
 		// We don't care about the real status of the borg operation because we canceled it
 		borgStatus := newStatusWithCanceled()
-		return b.log.LogCmdResult(ctx, borgStatus, cmdLog, time.Duration(cmd.Status().Runtime))
+		return b.log.LogCmdStatus(ctx, borgStatus, cmdLog, time.Duration(cmd.Status().Runtime))
 	case _ = <-statusChan:
 		// Break in case the command completes
 		break
@@ -71,11 +71,7 @@
 			b.log.Errorf("Failed to compact after prune: %v", compactResult.GetError())
 		}
 	}
-<<<<<<< HEAD
-	return b.log.LogCmdStatus(ctx, result, cmdLog, time.Duration(status.Runtime))
-=======
-	return b.log.LogCmdResult(ctx, borgStatus, cmdLog, time.Duration(status.Runtime))
->>>>>>> bdbc8a44
+	return b.log.LogCmdStatus(ctx, borgStatus, cmdLog, time.Duration(status.Runtime))
 }
 
 // decodePruneOutput decodes the progress messages from borg and sends them to the channel.
