--- conflicted
+++ resolved
@@ -17,11 +17,7 @@
 	archivePath := fmt.Sprintf("%s::%s%s", repository, prefix, time.Now().In(time.Local).Format("2006-01-02-15-04-05"))
 
 	// Count the total files to backup
-<<<<<<< HEAD
-	totalFiles, result, err := b.countBackupFiles(ctx, archivePath, password, backupPaths, excludePaths)
-=======
-	totalFiles, borgStatus, err := b.countBackupFiles(ctx, archiveName, password, backupPaths, excludePaths)
->>>>>>> bdbc8a44
+	totalFiles, borgStatus, err := b.countBackupFiles(ctx, archivePath, password, backupPaths, excludePaths)
 	if err != nil {
 		return "", newStatusWithError(err)
 	}
@@ -65,7 +61,7 @@
 
 		// We don't care about the real status of the borg operation because we canceled it
 		borgStatus = newStatusWithCanceled()
-		return archiveName, b.log.LogCmdResult(ctx, borgStatus, cmdLog, time.Duration(cmd.Status().Runtime))
+		return archivePath, b.log.LogCmdStatus(ctx, borgStatus, cmdLog, time.Duration(cmd.Status().Runtime))
 	case _ = <-statusChan:
 		// Break in case the command completes
 		break
@@ -73,13 +69,8 @@
 
 	// If we are here the command has completed
 	status := cmd.Status()
-<<<<<<< HEAD
-	result = gocmdToStatus(status)
-	return archivePath, b.log.LogCmdStatus(ctx, result, cmdLog, time.Duration(status.Runtime))
-=======
 	borgStatus = gocmdToStatus(status)
-	return archiveName, b.log.LogCmdResult(ctx, borgStatus, cmdLog, time.Duration(status.Runtime))
->>>>>>> bdbc8a44
+	return archivePath, b.log.LogCmdStatus(ctx, borgStatus, cmdLog, time.Duration(status.Runtime))
 }
 
 // decodeBackupProgress decodes the progress messages from borg and sends them to the channel.
